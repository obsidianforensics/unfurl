#!/usr/bin/env python3

# Copyright 2020 Google LLC
#
# Licensed under the Apache License, Version 2.0 (the "License");
# you may not use this file except in compliance with the License.
# You may obtain a copy of the License at
#
#     https://www.apache.org/licenses/LICENSE-2.0
#
# Unless required by applicable law or agreed to in writing, software
# distributed under the License is distributed on an "AS IS" BASIS,
# WITHOUT WARRANTIES OR CONDITIONS OF ANY KIND, either express or implied.
# See the License for the specific language governing permissions and
# limitations under the License.

import argparse
import configparser
import importlib
import networkx
import os
import queue
import re
import sys
<<<<<<< HEAD
import importlib
import re
=======
>>>>>>> eb916ffc


class Unfurl:
    def __init__(self):
        self.nodes = {}
        self.edges = []
        self.queue = queue.Queue()
        self.next_id = 1
        self.graph = networkx.DiGraph()
        self.total_nodes = 0

        config = configparser.ConfigParser()
        config.read('unfurl.ini')
        self.api_keys = config['API_KEYS']

    class Node:
        def __init__(self, node_id, data_type, key, value, label=None, hover=None,
                     parent_id=None, incoming_edge_config=None, extra_options=None):
            self.node_id = node_id
            self.data_type = data_type
            self.key = key
            self.value = value
            self.label = label
            self.hover = hover
            self.parent_id = parent_id
            self.incoming_edge_config = incoming_edge_config
            self.extra_options = extra_options

            if self.label is None:
                if self.key and self.value:
                    self.label = f'{self.key}: {self.value}'
                elif self.value:
                    self.label = self.value

        def __repr__(self):
            return str(self.__dict__)

    def get_predecessor_node(self, node):
        if not node.parent_id:
            return False
        predecessor = list(self.graph.predecessors(node))
        assert len(predecessor) == 1
        return predecessor[0]

    def get_successor_nodes(self, node):
        successors = list(self.graph.successors(node))
        return successors

    def check_sibling_nodes(self, node, data_type=None, key=None, value=None):
        parent_node = self.get_predecessor_node(node)

        if not parent_node:
            return False

        assert type(parent_node) == Unfurl.Node, \
            f'Expected Unfurl.Node as parent type; got {type(parent_node)}'

        sibling_nodes = self.get_successor_nodes(parent_node)

        for sibling_node in sibling_nodes:

            # Skip the "sibling" if it's actually the source node
            if node.node_id == sibling_node.node_id:
                continue

            # For each attribute, check if it is set. If it is and it
            # doesn't match, stop checking this node and go to the next
            if data_type and data_type != sibling_node.data_type:
                continue
            if key and key != sibling_node.key:
                continue
            if value and value != sibling_node.value:
                continue

            # This node matched all the given criteria;
            return True

        # If we got here, no nodes matched all criteria.
        return False

    def find_preceding_domain(self, node):
        parent_node = self.get_predecessor_node(node)

        if not parent_node:
            return ''

        assert isinstance(parent_node, Unfurl.Node), \
            f'Expected Unfurl.Node as parent type; got {type(parent_node)}'

        if parent_node.data_type == 'url.hostname':
            assert isinstance(parent_node.value, str)
            return parent_node.value
        elif parent_node.data_type == 'url':
            for child_node in self.get_successor_nodes(parent_node):
                if child_node.data_type == 'url.hostname':
                    assert isinstance(child_node.value, str)
                    return child_node.value
                elif child_node.data_type == 'url.authority':
                    for subcomponent in self.get_successor_nodes(child_node):
                        if subcomponent.data_type == 'url.hostname':
                            assert isinstance(subcomponent.value, str)
                            return subcomponent.value
            return ''
        else:
            return self.find_preceding_domain(parent_node)

    def get_id(self):
        new_id = self.next_id
        self.next_id += 1
        return new_id

    def create_node(
            self, data_type, key, value, label, hover, parent_id=None,
            incoming_edge_config=None, extra_options=None):
        new_node = self.Node(
            self.get_id(), data_type=data_type, key=key, value=value,
            label=label, hover=hover, parent_id=parent_id,
            incoming_edge_config=incoming_edge_config,
            extra_options=extra_options)
        assert new_node.node_id not in self.nodes.keys()
        self.nodes[new_node.node_id] = new_node
        self.graph.add_node(new_node)
        self.total_nodes += 1

        if parent_id:
            self.graph.add_edge(self.nodes[parent_id], new_node)

        return new_node.node_id

    @staticmethod
    def add_b64_padding(encoded_string):
        remainder = len(encoded_string) % 4
        if remainder == 2:
            return f'{encoded_string}=='
        elif remainder == 3:
            return f'{encoded_string}='
        else:
            return encoded_string

    @staticmethod
    def check_if_int_between(value, low, high):
        try:
            value = int(value)
        except:
            return False

        if low < value < high:
            return True
        else:
            return False

    def add_to_queue(
            self, data_type, key, value, label=None, hover=None,
            parent_id=None, incoming_edge_config=None, extra_options=None):
        new_item = {
            'data_type': data_type,
            'key': key,
            'value': value,
            'label': label,
            'hover': hover,
            'incoming_edge_config': incoming_edge_config,
            'extra_options': extra_options
        }

        if parent_id:
            new_item['parent_id'] = parent_id

        if not extra_options:
            max_row_length = len(str(value)) * 2.2
            new_item['extra_options'] = \
                {'widthConstraint': {'maximum': max(max_row_length, 200)}}

        self.queue.put(new_item)

    def run_plugins(self, node):

        parser_path = os.path.join(os.getcwd(), 'parsers')
        if os.path.isdir(parser_path):
            sys.path.insert(0, parser_path)
            try:
                # Get list of available parsers and run them
                parser_listing = os.listdir(parser_path)

                for plugin in parser_listing:
                    if plugin[-3:] == '.py' and plugin[0] != '_':
                        plugin = plugin.replace('.py', '')

                        try:
                            plugin = importlib.import_module(
                                plugin, package='parsers')
                        except ImportError as e:
                            print(f'ImportError: {e}')
                            continue
                        try:
                            plugin.run(self, node)
                        except Exception as e:
                            print(f'Exception in {plugin}: {e}; {e.args}')

            except Exception as e:
                print(f'Error loading parsers: {e}')

    def parse(self, queued_item):
        item = queued_item
        node_id = self.create_node(
            data_type=item['data_type'], key=item['key'], value=item['value'],
            label=item['label'], hover=item['hover'],
            parent_id=item.get('parent_id', None),
            incoming_edge_config=item.get('incoming_edge_config', None),
            extra_options=item.get('extra_options', None))

        if item.get('parent_id'):
            self.get_predecessor_node(self.nodes[node_id])

        self.run_plugins(self.nodes[node_id])

    def parse_queue(self):
        while not self.queue.empty() and self.total_nodes < 100:
            self.parse(self.queue.get())

    @staticmethod
    def transform_node(node):
        transformed = {
            'id': int(node.node_id),
            'label': f'{node.label}'
        }
        if node.hover:
            transformed['title'] = node.hover
        if node.extra_options:
            transformed.update(node.extra_options)
        return transformed

    @staticmethod
    def transform_edge(edge):
        transformed = {
            'from': int(edge[0].node_id),
            'to': int(edge[1].node_id)
        }

        if edge[1].incoming_edge_config:
            transformed.update(edge[1].incoming_edge_config)
        return transformed

    def generate_json(self):
        data_json = {'nodes': [], 'edges': []}
        for orig_node in self.graph.nodes():
            data_json['nodes'].append(self.transform_node(orig_node))
        for orig_edge in self.graph.edges():
            data_json['edges'].append(self.transform_edge(orig_edge))

        edge_summary = {}
        for edge in data_json.get('edges'):
            edge_summary.setdefault(edge.get('title'), 0)
            edge_summary[edge.get('title')] += 1

        data_json['summary'] = edge_summary

        return data_json

<<<<<<< HEAD
    @staticmethod
    def transform_3d_node(node):
        def val_func(node_id):
            if node_id == 1:
                return 15
            elif node_id < 10:
                return 10
            else:
                return 5

        def shorten_name(node_string):
            node_string = str(node_string)
            if len(node_string) > 60:
                return f'{node_string[:25]}...{node_string[-25:]}'
            else:
                return node_string

        node_color = '#aabfad'
        if node.incoming_edge_config:
            if node.incoming_edge_config['color']:
                node_color = node.incoming_edge_config['color']['color']

        transformed = {
                'id': str(node.node_id),
                'name': shorten_name(node.label),
                'fullName': f'{node.label}',
                'dataType': f'{node.data_type}',
                'val': val_func(node.node_id),
                'color': node_color
        }

        if node.hover:
            transformed['description'] = re.sub(r'<.*?>|\[.*?\]', '', node.hover)

        return transformed

    @staticmethod
    def transform_3d_edge(edge):
        transformed = {
            'source': str(edge[0].node_id),
            'target': str(edge[1].node_id)
        }

        if edge[1].incoming_edge_config:
            transformed.update(edge[1].incoming_edge_config)

        if transformed.get('color', {}).get('color'):
            transformed['color'] = transformed['color']['color']
        return transformed

    def generate_3d_json(self):
        data_json = {'nodes': [], 'links': []}
        for orig_node in self.graph.nodes():
            data_json['nodes'].append(self.transform_3d_node(orig_node))
        for orig_edge in self.graph.edges():
            data_json['links'].append(self.transform_3d_edge(orig_edge))
        return data_json
=======
    def generate_text_tree(self, detailed=False, output_filter=None):
        tree_root = None
        for node_contents in self.graph.nodes(data=True):
            # Get the root node; id is 1. Needed for networkx tree_data().
            if node_contents[0].__dict__.get('node_id') == 1:
                tree_root = node_contents[0]
                break

        tree_data = networkx.readwrite.json_graph.tree_data(
            self.graph, root=tree_root)
        output_tree = Unfurl.text_tree(tree_data, detailed=detailed)

        if output_filter:
            filtered_tree = ''
            for line in output_tree.splitlines():
                if re.search(output_filter, line):
                    filtered_tree += f'\n{line}'
            output_tree = filtered_tree

        return output_tree

    @staticmethod
    def text_tree(tree_data, indent='', last_child=False, text_output='', detailed=False):

        node = tree_data['id']

        if node.node_id == 1:
            # This is the root node; don't indent to save space
            text_output += f'[{node.node_id}] {node.label}'
            if detailed:
                text_output += f' (type: {node.data_type})'
                if node.hover:
                    hover = re.sub(r'<.*?>|\[.*?\]', '', node.hover)
                    text_output += f' -- {hover}'

            indent += ' '

        elif not last_child:
            text_output += f'\n{indent}├─({node.incoming_edge_config["label"]})─[{node.node_id}] {node.label}'
            if detailed:
                text_output += f' (type: {node.data_type})'
                if node.hover:
                    hover = re.sub(r'<.*?>|\[.*?\]', '', node.hover)
                    text_output += f' -- {hover}'

            indent += '|  '
        else:
            text_output += f'\n{indent}└─({node.incoming_edge_config["label"]})─[{node.node_id}] {node.label}'
            if detailed:
                text_output += f' (type: {node.data_type})'
                if node.hover:
                    hover = re.sub(r'<.*?>|\[.*?\]', '', node.hover)
                    text_output += f' -- {hover}'

            indent += '   '

        if tree_data.get('children'):
            children_text_output = ''
            for number, child in enumerate(tree_data['children']):
                last_child = \
                    True if (number + 1) == len(tree_data['children']) else False
                children_text_output += \
                    Unfurl.text_tree(
                        child, indent=indent, last_child=last_child, detailed=detailed)
            text_output += children_text_output

        return text_output


def main():
    parser = argparse.ArgumentParser(
        description='unfurl takes a URL and expands ("unfurls") it into a directed graph, extracting every '
                    'bit of information from the URL and exposing the obscured.')
    parser.add_argument(
        'what_to_unfurl',
        help='what to unfurl. typically this is a URL, but it also supports integers (timestamps), '
             'encoded protobufs, and more.')
    parser.add_argument(
        '-d', '--detailed', help='show more detailed explanations.', action='store_true')
    parser.add_argument(
        '-f', '--filter',
        help='only output lines that match this filter.')
    parser.add_argument(
        '-v', '-V', '--version', action='version', version='unfurl v20200613')
    args = parser.parse_args()

    unfurl_instance = Unfurl()
    unfurl_instance.add_to_queue(
        data_type='url', key=None,
        value=args.what_to_unfurl)
    unfurl_instance.parse_queue()

    print(unfurl_instance.generate_text_tree(
        detailed=args.detailed, output_filter=args.filter))


if __name__ == "__main__":
    main()
>>>>>>> eb916ffc
<|MERGE_RESOLUTION|>--- conflicted
+++ resolved
@@ -22,11 +22,7 @@
 import queue
 import re
 import sys
-<<<<<<< HEAD
 import importlib
-import re
-=======
->>>>>>> eb916ffc
 
 
 class Unfurl:
@@ -285,7 +281,6 @@
 
         return data_json
 
-<<<<<<< HEAD
     @staticmethod
     def transform_3d_node(node):
         def val_func(node_id):
@@ -343,7 +338,7 @@
         for orig_edge in self.graph.edges():
             data_json['links'].append(self.transform_3d_edge(orig_edge))
         return data_json
-=======
+
     def generate_text_tree(self, detailed=False, output_filter=None):
         tree_root = None
         for node_contents in self.graph.nodes(data=True):
@@ -441,5 +436,4 @@
 
 
 if __name__ == "__main__":
-    main()
->>>>>>> eb916ffc
+    main()